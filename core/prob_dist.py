--- conflicted
+++ resolved
@@ -1,8 +1,5 @@
 import numpy as np
 import unittest
-import functools
-
-cache = functools.lru_cache(maxsize=None)
 
 
 class ProbabilityDist:
@@ -33,15 +30,12 @@
         return [self.prob_dict[s] for s in self.alphabet]
 
     @property
-<<<<<<< HEAD
     def sorted_prob_list(self):
         self.sorted_prob_dict = ProbabilityDist(dict(sorted(self.prob_dict.items(), key=lambda x: x[1], reverse=True)))
         return self.sorted_prob_dict
 
     @property
-=======
-    @cache
->>>>>>> 06355aa4
+    @cache
     def cumulative_prob_dict(self):
         """return a list of sum of probabilities of symbols preceeding symbol"""
         cum_prob_dict = {}

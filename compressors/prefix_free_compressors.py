--- conflicted
+++ resolved
@@ -8,12 +8,8 @@
     BitsParserTransformer,
     LookupTableTransformer,
 )
-<<<<<<< HEAD
 from utils.tree_utils import BinaryNode
-from core.data_stream import BitsDataStream, UintDataStream
-=======
 from core.data_block import UintDataBlock
->>>>>>> b6036bcd
 from core.util import bitstring_to_uint, uint_to_bitstring
 from core.prob_dist import ProbabilityDist
 
